--- conflicted
+++ resolved
@@ -49,11 +49,7 @@
                 Ok(_) => {
                     // Block has been saved
                 }
-<<<<<<< HEAD
-                Err(_) => {
-=======
                 _ => {
->>>>>>> b71c9d44
                     // network error after retries
                     panic!("Off-chain relay panics after multiple attempts to save block");
                 }
