--- conflicted
+++ resolved
@@ -100,11 +100,7 @@
             }
 
             tokio::time::sleep(std::time::Duration::from_secs(
-<<<<<<< HEAD
-                self.config.sleep_time_after_iteration_sec,
-=======
                 self.config.sleep_time_after_sync_iteration_sec,
->>>>>>> edc3d069
             ))
             .await;
         }
