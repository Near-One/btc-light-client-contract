use near_jsonrpc_client::{methods, JsonRpcClient};
use near_jsonrpc_primitives::types::query::QueryResponseKind;
use near_jsonrpc_primitives::types::transactions::{RpcTransactionError, TransactionInfo};
use near_primitives::transaction::{Action, FunctionCallAction, Transaction};
use near_primitives::types::{AccountId, BlockReference};
use near_primitives::views::TxExecutionStatus;

use bitcoincore_rpc::bitcoin::block::Header;
use serde_json::{from_slice, json};
use std::str::FromStr;

use tokio::time;

use crate::config::Config;

const SUBMIT_BLOCK_HEADER: &str = "submit_block_header";
const GET_BLOCK_HEADER: &str = "get_block_header";
const VERIFY_TRANSACTION_INCLUSION: &str = "verify_transaction_inclusion";
const RECEIVE_LAST_N_BLOCKS: &str = "receive_last_n_blocks";

#[derive(Debug, Clone)]
pub struct Client {
    config: Config,
}

impl Client {
    pub fn new(config: Config) -> Self {
        Self { config }
    }

    /// Submitting block header to the smart contract.
    /// This method supports retries internally.
    pub async fn submit_block_header(
        &self,
        header: Header,
    ) -> Result<Result<(), usize>, Box<dyn std::error::Error>> {
        let client = JsonRpcClient::connect(&self.config.near.endpoint);
        let signer_account_id = AccountId::from_str(&self.config.near.account_name).unwrap();
        let signer_secret_key =
            near_crypto::SecretKey::from_str(&self.config.near.secret_key).unwrap();
        let args = json!({
            "block_header": serde_json::to_value(header).expect("bitcoin should be validate before")
        });

        let signer = near_crypto::InMemorySigner::from_secret_key(
            signer_account_id.clone(),
            signer_secret_key,
        );

        let access_key_query_response = client
            .call(methods::query::RpcQueryRequest {
                block_reference: BlockReference::latest(),
                request: near_primitives::views::QueryRequest::ViewAccessKey {
                    account_id: signer.account_id.clone(),
                    public_key: signer.public_key.clone(),
                },
            })
            .await?;

        let current_nonce = match access_key_query_response.kind {
            QueryResponseKind::AccessKey(access_key) => access_key.nonce,
            _ => Err("failed to extract current nonce")?,
        };

        let transaction = Transaction {
            signer_id: signer.account_id.clone(),
            public_key: signer.public_key.clone(),
            nonce: current_nonce + 1,
            receiver_id: signer_account_id,
            block_hash: access_key_query_response.block_hash,
            actions: vec![Action::FunctionCall(Box::new(FunctionCallAction {
                method_name: SUBMIT_BLOCK_HEADER.to_string(),
                args: args.to_string().into_bytes(),
                gas: 100_000_000_000_000, // 100 TeraGas
                deposit: 0,
            }))],
        };

        let request = methods::broadcast_tx_async::RpcBroadcastTxAsyncRequest {
            signed_transaction: transaction.sign(&signer),
        };

        let sent_at = time::Instant::now();
        let tx_hash = client.call(request).await?;

        loop {
            let response = client
                .call(methods::tx::RpcTransactionStatusRequest {
                    transaction_info: TransactionInfo::TransactionId {
                        tx_hash,
                        sender_account_id: signer.account_id.clone(),
                    },
                    wait_until: TxExecutionStatus::Executed,
                })
                .await;
            let received_at = time::Instant::now();
            let delta = (received_at - sent_at).as_secs();

            if delta > 120 {
                Err("time limit exceeded for the transaction to be recognized")?;
            }

            match response {
                Err(err) => match err.handler_error() {
                    Some(
                        RpcTransactionError::TimeoutError
                        | RpcTransactionError::UnknownTransaction { .. },
                    ) => {
                        time::sleep(time::Duration::from_secs(2)).await;
                        continue;
                    }
                    _ => Err(err)?,
                },
                Ok(response) => {
<<<<<<< HEAD
                    println!("response gotten after: {}s", delta);
                    println!("response: {:#?}", response);
=======
                    println!("response gotten after: {delta}s");
                    println!("response: {response:#?}");
>>>>>>> b71c9d44
                    return Ok(Ok(()));
                }
            }
        }
    }

    #[allow(dead_code)]
    pub async fn read_last_block_header(&self) -> Result<Header, Box<dyn std::error::Error>> {
        let node_url = self.config.near.endpoint.clone();
        let contract_id = self.config.near.account_name.clone();

        let args = json!({});
        let client = near_jsonrpc_client::JsonRpcClient::connect(node_url);

        let read_request = near_jsonrpc_client::methods::query::RpcQueryRequest {
            block_reference: near_primitives::types::BlockReference::Finality(
                near_primitives::types::Finality::Final,
            ),
            request: near_primitives::views::QueryRequest::CallFunction {
                account_id: contract_id.parse().unwrap(),
                method_name: GET_BLOCK_HEADER.to_string(),
                args: args.to_string().into_bytes().into(),
            },
        };
        let response = client.call(read_request).await?;

        if let QueryResponseKind::CallResult(result) = response.kind {
            let header = from_slice::<Header>(&result.result)?;
            println!("{header:#?}");
            println!("Block Height: {}", response.block_height);
            println!("Block Hash: {}", response.block_hash);

            Ok(header)
        } else {
            Err("failed to read block header")?
        }
    }

    pub async fn receive_last_n_blocks(
        &self,
        n: usize,
        shift_from_the_end: usize,
    ) -> Result<Vec<String>, Box<dyn std::error::Error>> {
        let node_url = self.config.near.endpoint.clone();
        let contract_id = self.config.near.account_name.clone();

        let args = json!({
            "n": n,
            "shift_from_the_end": shift_from_the_end,
        });
        let client = near_jsonrpc_client::JsonRpcClient::connect(node_url);

        let read_request = near_jsonrpc_client::methods::query::RpcQueryRequest {
            block_reference: near_primitives::types::BlockReference::Finality(
                near_primitives::types::Finality::Final,
            ),
            request: near_primitives::views::QueryRequest::CallFunction {
                account_id: contract_id.parse().unwrap(),
                method_name: RECEIVE_LAST_N_BLOCKS.to_string(),
                args: args.to_string().into_bytes().into(),
            },
        };
        let response = client.call(read_request).await?;

        if let QueryResponseKind::CallResult(result) = response.kind {
            let block_hashes = from_slice::<Vec<String>>(&result.result)?;
<<<<<<< HEAD
            println!("{:#?}", block_hashes);
=======
            println!("{block_hashes:#?}");
>>>>>>> b71c9d44
            Ok(block_hashes)
        } else {
            Err("failed to read block header")?
        }
    }

    pub async fn verify_transaction_inclusion(
        &self,
        transaction_hash: String,
        transaction_position: usize,
        transaction_block_height: usize,
        merkle_proof: Vec<String>,
    ) -> Result<bool, Box<dyn std::error::Error>> {
        let node_url = self.config.near.endpoint.clone();
        let contract_id = self.config.near.account_name.clone();

        let args = serde_json::json!({
            "txid": transaction_hash,
            "tx_block_height": transaction_block_height,
            "tx_index": transaction_position,
            "merkle_proof": merkle_proof,
            "confirmations": 0,
        });

        let client = near_jsonrpc_client::JsonRpcClient::connect(node_url);

        let read_request = near_jsonrpc_client::methods::query::RpcQueryRequest {
            block_reference: near_primitives::types::BlockReference::Finality(
                near_primitives::types::Finality::Final,
            ),
            request: near_primitives::views::QueryRequest::CallFunction {
                account_id: contract_id.parse().unwrap(),
                method_name: VERIFY_TRANSACTION_INCLUSION.to_string(),
                args: args.to_string().into_bytes().into(),
            },
        };
        let response = client.call(read_request).await?;

        if let QueryResponseKind::CallResult(result) = response.kind {
            let included = from_slice::<bool>(&result.result)?;
<<<<<<< HEAD
            println!("{:#?}", included);
=======
            println!("{included:#?}");
>>>>>>> b71c9d44
            Ok(included)
        } else {
            Err("failed to read block header")?
        }
    }
}<|MERGE_RESOLUTION|>--- conflicted
+++ resolved
@@ -112,13 +112,8 @@
                     _ => Err(err)?,
                 },
                 Ok(response) => {
-<<<<<<< HEAD
-                    println!("response gotten after: {}s", delta);
-                    println!("response: {:#?}", response);
-=======
                     println!("response gotten after: {delta}s");
                     println!("response: {response:#?}");
->>>>>>> b71c9d44
                     return Ok(Ok(()));
                 }
             }
@@ -185,11 +180,7 @@
 
         if let QueryResponseKind::CallResult(result) = response.kind {
             let block_hashes = from_slice::<Vec<String>>(&result.result)?;
-<<<<<<< HEAD
-            println!("{:#?}", block_hashes);
-=======
             println!("{block_hashes:#?}");
->>>>>>> b71c9d44
             Ok(block_hashes)
         } else {
             Err("failed to read block header")?
@@ -230,11 +221,7 @@
 
         if let QueryResponseKind::CallResult(result) = response.kind {
             let included = from_slice::<bool>(&result.result)?;
-<<<<<<< HEAD
-            println!("{:#?}", included);
-=======
             println!("{included:#?}");
->>>>>>> b71c9d44
             Ok(included)
         } else {
             Err("failed to read block header")?
