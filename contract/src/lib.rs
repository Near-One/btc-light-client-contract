<<<<<<< HEAD
use near_sdk::borsh::{self, BorshSerialize};
use near_sdk::{env, log, near};
=======
use near_plugins::{
    access_control, pause, AccessControlRole, AccessControllable, Pausable, Upgradable,
};
use near_sdk::borsh::{self, BorshDeserialize, BorshSerialize};
use near_sdk::serde::{Deserialize, Serialize};
use near_sdk::{env, log, near, PanicOnDefault};
>>>>>>> e30aa1e1

use bitcoin::block::Header;

/// Define roles for access control of `Pausable` features. Accounts which are
/// granted a role are authorized to execute the corresponding action.
#[derive(AccessControlRole, Deserialize, Serialize, Copy, Clone)]
#[serde(crate = "near_sdk::serde")]
pub enum Role {
    /// May pause and unpause features.
    PauseManager,
    /// Allows to use contract API even after contract is paused
    UnrestrictedSubmitBlocks,
    /// Allows to use `verify_transaction` API on a paused contract
    UnrestrictedVerifyTransaction,
    /// May successfully call any of the protected `Upgradable` methods since below it is passed to
    /// every attribute of `access_control_roles`.
    ///
    /// Using this pattern grantees of a single role are authorized to call all `Upgradable`methods.
    DAO,
    /// May successfully call `Upgradable::up_stage_code`, but none of the other protected methods,
    /// since below is passed only to the `code_stagers` attribute.
    ///
    /// Using this pattern grantees of a role are authorized to call only one particular protected
    /// `Upgradable` method.
    CodeStager,
    /// May successfully call `Upgradable::up_deploy_code`, but none of the other protected methods,
    /// since below is passed only to the `code_deployers` attribute.
    ///
    /// Using this pattern grantees of a role are authorized to call only one particular protected
    /// `Upgradable` method.
    CodeDeployer,
    /// May successfully call `Upgradable` methods to initialize and update the staging duration
    /// since below it is passed to the attributes `duration_initializers`,
    /// `duration_update_stagers`, and `duration_update_appliers`.
    ///
    /// Using this pattern grantees of a single role are authorized to call multiple (but not all)
    /// protected `Upgradable` methods.
    DurationManager,
}
#[derive(BorshSerialize, near_sdk::BorshStorageKey)]
enum StorageKey {
    MainchainHeightToHeader,
    MainchainHeaderToHeight,
    HeadersPool,
}

/// Contract implementing Bitcoin light client.
/// See README.md for more details about features and implementation logic behind the code.

/// This contract could work in a pairing with an external off-chain relay service. To learn more about
/// relay, take a look at the relay service documentation.

mod state {
    use super::borsh;
    use bitcoin::block::Version;
    use bitcoin::hashes::serde::{Deserialize, Serialize};
    use bitcoin::CompactTarget;
    use near_sdk::borsh::{BorshDeserialize, BorshSerialize};

    /// Bitcoin header to store in the block height
    #[derive(BorshDeserialize, BorshSerialize, Serialize, Deserialize, Debug, PartialEq, Clone)]
    #[serde(crate = "near_sdk::serde")]
    pub struct Header {
        /// Block version, now repurposed for soft fork signalling.
        pub version: i32,
        /// Reference to the previous block in the chain.
        pub prev_blockhash: String,
        /// The root hash of the merkle tree of transactions in the block.
        pub merkle_root: String,
        /// The timestamp of the block, as claimed by the miner.
        pub time: u32,
        /// The target value below which the blockhash must lie.
        pub bits: u32,
        /// The nonce, selected to obtain a low enough blockhash.
        pub nonce: u32,

        /// Below, state contains additional fields not presented in the standard blockchain header
        /// those fields are used to represent additional information required for fork management
        /// and other utility functionality
        ///
        /// Current `block_hash`
        pub current_blockhash: String,
        /// Accumulated chainwork at this position for this block (big endian storage format)
        pub chainwork: [u8; 32],
        /// Block height in the Bitcoin network
        pub block_height: u64,
    }

    impl Header {
        pub fn new(header: bitcoin::block::Header, chainwork: [u8; 32], block_height: u64) -> Self {
            Self {
                version: header.version.to_consensus(),
                current_blockhash: header.block_hash().to_string(),
                prev_blockhash: header.prev_blockhash.to_string(),
                merkle_root: header.merkle_root.to_string(),
                time: header.time,
                bits: header.bits.to_consensus(),
                nonce: header.nonce,
                chainwork,
                block_height,
            }
        }

        pub fn to_bitcoin_block_header(&self) -> bitcoin::block::Header {
            let prev_blockhash_json = serde_json::json!(self.prev_blockhash);
            let merkle_root_json = serde_json::json!(self.merkle_root);

            bitcoin::block::Header {
                version: Version::from_consensus(self.version),
                prev_blockhash: serde_json::from_value(prev_blockhash_json).unwrap(),
                merkle_root: serde_json::from_value(merkle_root_json).unwrap(),
                time: self.time,
                bits: CompactTarget::from_consensus(self.bits),
                nonce: self.nonce,
            }
        }
    }
}

#[access_control(role_type(Role))]
#[near(contract_state)]
#[derive(Pausable, Upgradable, PanicOnDefault)]
#[pausable(manager_roles(Role::PauseManager))]
#[upgradable(access_control_roles(
    code_stagers(Role::CodeStager, Role::DAO),
    code_deployers(Role::CodeDeployer, Role::DAO),
    duration_initializers(Role::DurationManager, Role::DAO),
    duration_update_stagers(Role::DurationManager, Role::DAO),
    duration_update_appliers(Role::DurationManager, Role::DAO),
))]
pub struct Contract {
    // A pair of lookup maps that allows to find header by height and height by header
    mainchain_height_to_header: near_sdk::store::LookupMap<u64, String>,
    mainchain_header_to_height: near_sdk::store::LookupMap<String, u64>,

    // Block with the highest chainWork, i.e., blockchain tip, you can find latest height inside of it
    mainchain_tip_blockhash: String,

    // The oldest block in main chain we store
    mainchain_initial_blockhash: String,

    // Mapping of block hashes to block headers (ALL ever submitted, i.e., incl. forks)
    headers_pool: near_sdk::store::LookupMap<String, state::Header>,

    // If we should run all the block checks or not
    enable_check: bool,

    // GC threshold - how many blocks we would like to store in memory, and GC the older ones
    gc_threshold: u64,
}

// Implement the contract structure
#[near]
impl Contract {
    #[init]
    #[must_use]
    pub fn new(
        genesis_block: Header,
        genesis_block_height: u64,
        enable_check: bool,
        gc_threshold: u64,
    ) -> Self {
        log!("Running the initialization!");

        let mut contract = Self {
            mainchain_height_to_header: near_sdk::store::LookupMap::new(
                StorageKey::MainchainHeightToHeader,
            ),
            mainchain_header_to_height: near_sdk::store::LookupMap::new(
                StorageKey::MainchainHeaderToHeight,
            ),
            headers_pool: near_sdk::store::LookupMap::new(StorageKey::HeadersPool),
            mainchain_initial_blockhash: String::new(),
            mainchain_tip_blockhash: String::new(),
            enable_check,
            gc_threshold,
        };

        // Make the contract itself super admin. This allows us to grant any role in the
        // constructor.
        near_sdk::require!(
            contract.acl_init_super_admin(env::current_account_id()),
            "Failed to initialize super admin",
        );

        contract.init_genesis(genesis_block, genesis_block_height);

        contract
    }

    fn init_genesis(&mut self, block_header: Header, block_height: u64) {
        let current_block_hash = block_header.block_hash().as_raw_hash().to_string();
        let chainwork_bytes = block_header.work().to_be_bytes();

        let header = state::Header::new(block_header, chainwork_bytes, block_height);

        self.store_block_header(current_block_hash.clone(), &header);
        self.mainchain_initial_blockhash
            .clone_from(&current_block_hash);
        self.mainchain_tip_blockhash = current_block_hash;
    }

    pub fn get_last_block_header(&self) -> state::Header {
        self.headers_pool[&self.mainchain_tip_blockhash].clone()
    }

    pub fn get_blockhash_by_height(&self, height: u64) -> Option<String> {
        self.mainchain_height_to_header
            .get(&height)
            .map(std::borrow::ToOwned::to_owned)
    }

    #[allow(clippy::needless_pass_by_value)]
    pub fn get_height_by_blockhash(&self, blockhash: String) -> Option<u64> {
        self.mainchain_header_to_height.get(&blockhash).copied()
    }

    /// Saving block header received from a Bitcoin relay service
    /// This method is private but critically important for the overall execution flow
    /// ///
    /// # Panics
    /// - Many cases
    ///
    /// # Errors
    /// - No previous block recorded, so we cannot validate chain
    #[handle_result]
    #[pause(except(roles(Role::UnrestrictedSubmitBlocks)))]
    pub fn submit_block_header(&mut self, block_header: Header) -> Result<(), String> {
        // Chainwork is validated inside block_header structure (other consistency checks too)
        let prev_blockhash = block_header.prev_blockhash.to_string();

        let prev_block_header = if let Some(header) = self.headers_pool.get(&prev_blockhash) {
            header.clone()
        } else {
            // We do not have a previous block in the headers_pool, there is a high probability
            //it means we are starting to receive a new fork,
            // so what we do now is we are returning the error code
            // to ask the relay to deploy the previous block.
            //
            // Offchain relay now, should submit blocks one by one in decreasing height order
            // 80 -> 79 -> 78 -> ...
            // And do it until we can accept the block.
            // It means we found an initial fork position.
            // We are starting to gather new fork from this initial position.
            return Err(String::from("1"));
        };

        if self.enable_check {
            block_header
                .validate_pow(block_header.target())
                .unwrap_or_else(|_| env::panic_str("block should have correct pow"));
        }

        let current_blockhash = block_header.block_hash().to_string();
        let current_block_computed_chainwork =
            bitcoin::Work::from_be_bytes(prev_block_header.chainwork) + block_header.work();

        // Computing the target height based on the previous block
        let height = 1 + prev_block_header.block_height;
        let header = state::Header::new(
            block_header,
            current_block_computed_chainwork.to_be_bytes(),
            height,
        );

        // Main chain submission
        if prev_block_header.current_blockhash == self.mainchain_tip_blockhash {
            // Probably we should check if it is not in a mainchain?
            // chainwork > highScore
            log!("Saving to mainchain");
            // Validate chain
            assert_eq!(self.mainchain_tip_blockhash, header.prev_blockhash);

            self.store_block_header(current_blockhash.clone(), &header);
            self.mainchain_tip_blockhash = current_blockhash;
        } else {
            // Fork submission
            let main_chain_tip_header = self
                .headers_pool
                .get(&self.mainchain_tip_blockhash.clone())
                .unwrap_or_else(|| env::panic_str("tip should be in a header pool"));

            let total_main_chain_chainwork =
                bitcoin::Work::from_be_bytes(main_chain_tip_header.chainwork);

            self.store_fork_header(current_blockhash.clone(), header.clone());

            // Current chainwork is higher than on a current mainchain, let's promote the fork
            if current_block_computed_chainwork > total_main_chain_chainwork {
                self.reorg_chain(&current_blockhash);
            }
        }

        Ok(())
    }

    /// The most expensive operation which reorganizes the chain, based on fork weight
    fn reorg_chain(&mut self, fork_tip_header_blockhash: &str) {
        let fork_tip_height = self.headers_pool[fork_tip_header_blockhash].block_height;
        let last_main_chain_block_height =
            self.headers_pool[&self.mainchain_tip_blockhash].block_height;

        if last_main_chain_block_height > fork_tip_height {
            // If we see that main chain is longer than fork we first garbage collect
            // outstanding main chain blocks:
            //
            //      [m1] - [m2] - [m3] - [m4] <- We should remove [m4]
            //     /
            // [m0]
            //     \
            //      [f1] - [f2] - [f3]
            for height in (fork_tip_height + 1)..=last_main_chain_block_height {
                let current_main_chain_blockhash = self
                    .mainchain_height_to_header
                    .get(&height)
                    .unwrap_or_else(|| env::panic_str("cannot get a block"));
                self.mainchain_header_to_height
                    .remove(current_main_chain_blockhash);
                self.headers_pool.remove(current_main_chain_blockhash);
                self.mainchain_height_to_header.remove(&height);
            }
        }

        // Now we are in a situation where mainchain is equivalent to fork size:
        //
        //      [m1] - [m2] - [m3] - [m4] <- main tip
        //     /
        // [m0]
        //     \
        //      [f1] - [f2] - [f3] - [f4] <- fork tip
        //
        //
        // Or in a situation where it is shorter:
        //
        //      [m1] - [m2] - [m3] <- main tip
        //     /
        // [m0]
        //     \
        //      [f1] - [f2] - [f3] - [f4] <- fork tip

        let mut fork_header_cursor = self
            .headers_pool
            .get_mut(fork_tip_header_blockhash)
            .unwrap_or_else(|| env::panic_str("fork block should be already inserted at the time"));

        while !self
            .mainchain_header_to_height
            .contains_key(&fork_header_cursor.current_blockhash)
        {
            let prev_blockhash = fork_header_cursor.prev_blockhash.clone();
            let current_blockhash = fork_header_cursor.current_blockhash.clone();
            let current_height = fork_header_cursor.block_height;

            // Inserting the fork block into the main chain, if some mainchain block is occupying
            // this height let's save its hashcode
            let main_chain_block = self
                .mainchain_height_to_header
                .insert(current_height, current_blockhash.clone());
            self.mainchain_header_to_height
                .insert(current_blockhash, current_height);

            // If we found a mainchain block at the current height than remove this block from the
            // header pool and from the header -> height map
            if let Some(current_main_chain_blockhash) = main_chain_block {
                self.mainchain_header_to_height
                    .remove(&current_main_chain_blockhash);
                self.headers_pool.remove(&current_main_chain_blockhash);
            }

            // Switch iterator cursor to the previous block in fork
            fork_header_cursor = self
                .headers_pool
                .get_mut(&prev_blockhash)
                .unwrap_or_else(|| env::panic_str("previous fork block should be there"));
        }

        // Updating tip of the new main chain
        self.mainchain_tip_blockhash = fork_tip_header_blockhash.to_string();
    }

    /// Stores parsed block header and meta information
    fn store_block_header(&mut self, current_block_hash: String, header: &state::Header) {
        self.headers_pool
            .insert(current_block_hash.clone(), header.clone());
        self.mainchain_height_to_header
            .insert(header.block_height, current_block_hash.clone());
        self.mainchain_header_to_height
            .insert(current_block_hash, header.block_height);
    }

    /// Stores and handles fork submissions
    fn store_fork_header(&mut self, current_block_hash: String, header: state::Header) {
        self.headers_pool.insert(current_block_hash, header);
    }

    /// This method return n last blocks from the mainchain
    /// # Panics
    /// Cannot find a tip of main chain in a pool
    pub fn receive_last_n_blocks(&self, n: u64, shift_from_the_end: u64) -> Vec<String> {
        let mut block_hashes = vec![];
        let tip_hash = &self.mainchain_tip_blockhash;
        let tip = self
            .headers_pool
            .get(tip_hash)
            .unwrap_or_else(|| env::panic_str("heaviest block should be recorded"));

        for height in (tip.block_height - n)..(tip.block_height - shift_from_the_end) {
            if let Some(block_hash) = self.mainchain_height_to_header.get(&height) {
                block_hashes.push(block_hash.to_string());
            }
        }

        block_hashes
    }

    /// Verifies that a transaction is included in a block at a given block height
    ///
    /// @param txid transaction identifier
    /// @param txBlockHeight block height at which transacton is supposedly included
    /// @param txIndex index of transaction in the block's tx merkle tree
    /// @param merkleProof  merkle tree path (concatenated LE sha256 hashes) (does not contain initial transaction_hash and merkle_root)
    /// @param confirmations how many confirmed blocks we want to have before the transaction is valid
    /// @return True if txid is at the claimed position in the block at the given blockheight, False otherwise
    ///
    /// # Panics
    /// Multiple cases
    #[allow(clippy::needless_pass_by_value)]
    #[pause(except(roles(Role::UnrestrictedVerifyTransaction)))]
    pub fn verify_transaction_inclusion(
        &self,
        tx_id: String,
        tx_block_blockhash: String,
        tx_index: u64,
        merkle_proof: Vec<String>,
        confirmations: u64,
    ) -> bool {
        let heaviest_block_header = self
            .headers_pool
            .get(&self.mainchain_tip_blockhash)
            .unwrap_or_else(|| env::panic_str("heaviest block must be recorded"));
        let target_block_height = *self
            .mainchain_header_to_height
            .get(&tx_block_blockhash)
            .unwrap_or_else(|| env::panic_str("block does not belong to the current main chain"));

        // Check requested confirmations. No need to compute proof if insufficient confirmations.
        assert!(
            (heaviest_block_header.block_height).saturating_sub(target_block_height)
                >= confirmations,
            "Not enough blocks confirmed, cannot process verification"
        );

        let header = self
            .headers_pool
            .get(&tx_block_blockhash)
            .unwrap_or_else(|| env::panic_str("cannot find requested transaction block"));
        let merkle_root = header.clone().merkle_root;

        // compute merkle tree root and check if it matches block's original merkle tree root
        if merkle_tools::compute_root_from_merkle_proof(
            &tx_id,
            usize::try_from(tx_index).unwrap(),
            &merkle_proof,
        ) == merkle_root
        {
            log!(
                "VerityTransaction: Tx {:?} is included in block with height {}",
                tx_id,
                target_block_height
            );
            true
        } else {
            log!(
                "VerityTransaction: Tx {:?} is NOT included in block with height {}",
                tx_id,
                target_block_height
            );
            false
        }
    }

    /// Public call to run GC on a mainchain.
    /// batch_size is how many block headers should be removed in the execution
    ///
    /// # Panics
    /// If initial blockheader or tip blockheader are not in a header pool
    pub fn run_mainchain_gc(&mut self, batch_size: u64) {
        let initial_blockheader = self
            .headers_pool
            .get(&self.mainchain_initial_blockhash)
            .unwrap_or_else(|| env::panic_str("initial blockheader must be in a header pool"));

        let tip_blockheader = self
            .headers_pool
            .get(&self.mainchain_tip_blockhash)
            .unwrap_or_else(|| env::panic_str("tip blockheader must be in a header pool"));

        let amount_of_headers_we_store =
            tip_blockheader.block_height - initial_blockheader.block_height;

        if amount_of_headers_we_store > self.gc_threshold {
            let total_amount_to_remove = amount_of_headers_we_store - self.gc_threshold;
            let selected_amount_to_remove = std::cmp::min(total_amount_to_remove, batch_size);

            let start_removal_height = initial_blockheader.block_height;
            let end_removal_height = initial_blockheader.block_height + selected_amount_to_remove;

            for height in start_removal_height..end_removal_height {
                let blockhash = &self.mainchain_height_to_header[&height];

                self.headers_pool.remove(blockhash);
                self.mainchain_header_to_height.remove(blockhash);
                self.mainchain_height_to_header.remove(&height);
            }

            self.mainchain_initial_blockhash
                .clone_from(&self.mainchain_height_to_header[&end_removal_height]);
        }
    }
}

/*
 * The rest of this file holds the inline tests for the code above
 * Learn more about Rust tests: https://doc.rust-lang.org/book/ch11-01-writing-tests.html
 */
#[cfg(test)]
mod tests {
    use super::*;
    use bitcoin::block::Header;

    fn genesis_block_header() -> Header {
        let json_value = serde_json::json!({
            "version": 1,
            "prev_blockhash": "0000000000000000000000000000000000000000000000000000000000000000",
            "merkle_root": "4a5e1e4baab89f3a32518a88c31bc87f618f76673e2cc77ab2127b7afdeda33b",
            "time": 1_231_006_505,
            "bits": 486_604_799,
            "nonce": 2_083_236_893
        });

        serde_json::from_value(json_value).expect("value is invalid")
    }

    // Bitcoin header example
    fn block_header_example() -> Header {
        let json_value = serde_json::json!({
            // block_hash: 62703463e75c025987093c6fa96e7261ac982063ea048a0550407ddbbe865345
            "version": 1,
            "prev_blockhash": "000000000019d6689c085ae165831e934ff763ae46a2a6c172b3f1b60a8ce26f",
            "merkle_root": "4a5e1e4baab89f3a32518a88c31bc87f618f76673e2cc77ab2127b7afdeda33b",
            "time": 1_231_006_506,
            "bits": 486_604_799,
            "nonce": 2_083_236_893
        });

        serde_json::from_value(json_value).expect("value is invalid")
    }

    fn fork_block_header_example() -> Header {
        let json_value = serde_json::json!({
            // "hash": "00000000839a8e6886ab5951d76f411475428afc90947ee320161bbf18eb6048",
            //"chainwork": "0000000000000000000000000000000000000000000000000000000200020002",
            "version": 1,
            "merkle_root": "0e3e2357e806b6cdb1f70b54c3a3a17b6714ee1f0e68bebb44a74b1efd512098",
            "time": 1_231_469_665,
            "nonce": 2_573_394_689_u32,
            "bits": 486_604_799,
            "prev_blockhash": "000000000019d6689c085ae165831e934ff763ae46a2a6c172b3f1b60a8ce26f",
        });

        serde_json::from_value(json_value).expect("value is invalid")
    }

    fn fork_block_header_example_2() -> Header {
        let json_value = serde_json::json!({
            // "hash": "000000006a625f06636b8bb6ac7b960a8d03705d1ace08b1a19da3fdcc99ddbd",
            // "chainwork": "0000000000000000000000000000000000000000000000000000000300030003",
          "version": 1,
          "merkle_root": "9b0fc92260312ce44e74ef369f5c66bbb85848f2eddd5a7a1cde251e54ccfdd5",
          "time": 1_231_469_744,
          "nonce": 1_639_830_024,
          "bits": 486_604_799,
          "prev_blockhash": "00000000839a8e6886ab5951d76f411475428afc90947ee320161bbf18eb6048",
        });

        serde_json::from_value(json_value).expect("value is invalid")
    }

    #[test]
    #[should_panic(expected = "block should have correct pow")]
    fn test_pow_validator_works_correctly_for_wrong_block() {
        let header = block_header_example();

        let mut contract = Contract::new(genesis_block_header(), 0, true, 3);

        let _ = contract.submit_block_header(header);
    }

    #[test]
    fn test_pow_validator_works_correctly_for_correct_block() {
        let header = fork_block_header_example();
        let mut contract = Contract::new(genesis_block_header(), 0, true, 3);

        contract.submit_block_header(header).unwrap();

        let received_header = contract.get_last_block_header();

        assert_eq!(
            received_header,
            state::Header::new(
                header,
                [
                    0, 0, 0, 0, 0, 0, 0, 0, 0, 0, 0, 0, 0, 0, 0, 0, 0, 0, 0, 0, 0, 0, 0, 0, 0, 0,
                    0, 2, 0, 2, 0, 2
                ],
                1
            )
        );
    }

    #[test]
    fn test_saving_mainchain_block_header() {
        let header = block_header_example();

        let mut contract = Contract::new(genesis_block_header(), 0, false, 3);

        contract.submit_block_header(header).unwrap();

        let received_header = contract.get_last_block_header();

        assert_eq!(
            received_header,
            state::Header::new(
                header,
                [
                    0, 0, 0, 0, 0, 0, 0, 0, 0, 0, 0, 0, 0, 0, 0, 0, 0, 0, 0, 0, 0, 0, 0, 0, 0, 0,
                    0, 2, 0, 2, 0, 2
                ],
                1
            )
        );
    }

    #[test]
    fn test_submitting_new_fork_block_header() {
        let header = block_header_example();

        let mut contract = Contract::new(genesis_block_header(), 0, false, 3);

        contract.submit_block_header(header).unwrap();

        contract
            .submit_block_header(fork_block_header_example())
            .unwrap();

        let received_header = contract.get_last_block_header();

        assert_eq!(
            received_header,
            state::Header::new(
                header,
                [
                    0, 0, 0, 0, 0, 0, 0, 0, 0, 0, 0, 0, 0, 0, 0, 0, 0, 0, 0, 0, 0, 0, 0, 0, 0, 0,
                    0, 2, 0, 2, 0, 2
                ],
                1
            )
        );
    }

    // test we can insert a block and get block back by it's height
    #[test]
    fn test_getting_block_by_height() {
        let mut contract = Contract::new(genesis_block_header(), 0, false, 3);

        contract
            .submit_block_header(block_header_example())
            .unwrap();

        assert_eq!(
            contract.get_blockhash_by_height(0).unwrap(),
            genesis_block_header().block_hash().to_string()
        );
        assert_eq!(
            contract.get_blockhash_by_height(1).unwrap(),
            block_header_example().block_hash().to_string()
        );
    }

    #[test]
    fn test_getting_height_by_block() {
        let mut contract = Contract::new(genesis_block_header(), 0, false, 3);

        contract
            .submit_block_header(block_header_example())
            .unwrap();

        assert_eq!(
            contract
                .get_height_by_blockhash(genesis_block_header().block_hash().to_string())
                .unwrap(),
            0
        );
        assert_eq!(
            contract
                .get_height_by_blockhash(block_header_example().block_hash().to_string())
                .unwrap(),
            1
        );
    }

    #[test]
    fn test_submitting_existing_fork_block_header_and_promote_fork() {
        let mut contract = Contract::new(genesis_block_header(), 0, false, 3);

        contract
            .submit_block_header(block_header_example())
            .unwrap();

        contract
            .submit_block_header(fork_block_header_example())
            .unwrap();
        contract
            .submit_block_header(fork_block_header_example_2())
            .unwrap();

        let received_header = contract.get_last_block_header();

        assert_eq!(
            received_header,
            state::Header::new(
                fork_block_header_example_2(),
                [
                    0, 0, 0, 0, 0, 0, 0, 0, 0, 0, 0, 0, 0, 0, 0, 0, 0, 0, 0, 0, 0, 0, 0, 0, 0, 0,
                    0, 3, 0, 3, 0, 3
                ],
                2
            )
        );
    }

    #[test]
    fn test_getting_an_error_if_submitting_unattached_block() {
        let mut contract = Contract::new(genesis_block_header(), 0, false, 3);

        let result = contract.submit_block_header(fork_block_header_example_2());
        assert!(result.is_err());
        assert!(result.is_err_and(|value| value == *"1"));
    }
}<|MERGE_RESOLUTION|>--- conflicted
+++ resolved
@@ -1,14 +1,9 @@
-<<<<<<< HEAD
-use near_sdk::borsh::{self, BorshSerialize};
-use near_sdk::{env, log, near};
-=======
 use near_plugins::{
     access_control, pause, AccessControlRole, AccessControllable, Pausable, Upgradable,
 };
 use near_sdk::borsh::{self, BorshDeserialize, BorshSerialize};
 use near_sdk::serde::{Deserialize, Serialize};
 use near_sdk::{env, log, near, PanicOnDefault};
->>>>>>> e30aa1e1
 
 use bitcoin::block::Header;
 
@@ -228,7 +223,7 @@
 
     /// Saving block header received from a Bitcoin relay service
     /// This method is private but critically important for the overall execution flow
-    /// ///
+    ///
     /// # Panics
     /// - Many cases
     ///
