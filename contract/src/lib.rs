--- conflicted
+++ resolved
@@ -1,4 +1,3 @@
-<<<<<<< HEAD
 use near_plugins::{
     access_control, pause, AccessControlRole, AccessControllable, Pausable, Upgradable,
 };
@@ -44,14 +43,6 @@
     /// protected `Upgradable` methods.
     DurationManager,
 }
-
-=======
-use near_sdk::borsh::{self, BorshSerialize};
-use near_sdk::{log, near};
-
-use bitcoin::block::Header;
-
->>>>>>> b71c9d44
 #[derive(BorshSerialize, near_sdk::BorshStorageKey)]
 enum StorageKey {
     MainchainHeightToHeader,
@@ -68,13 +59,9 @@
 mod state {
     use super::*;
     use bitcoin::block::Version;
-<<<<<<< HEAD
-    use bitcoin::CompactTarget;
-=======
     use bitcoin::hashes::serde::{Deserialize, Serialize};
     use bitcoin::CompactTarget;
     use near_sdk::borsh::{BorshDeserialize, BorshSerialize};
->>>>>>> b71c9d44
 
     /// Bitcoin header to store in the block height
     #[derive(BorshDeserialize, BorshSerialize, Serialize, Deserialize, Debug, PartialEq, Clone)]
@@ -97,11 +84,7 @@
         /// those fields are used to represent additional information required for fork management
         /// and other utility functionality
         ///
-<<<<<<< HEAD
-        /// Current block_hash
-=======
         /// Current `block_hash`
->>>>>>> b71c9d44
         pub current_blockhash: String,
         /// Accumulated chainwork at this position for this block (big endian storage format)
         pub chainwork: [u8; 32],
@@ -140,7 +123,6 @@
     }
 }
 
-<<<<<<< HEAD
 #[access_control(role_type(Role))]
 #[near(contract_state)]
 #[derive(Pausable, Upgradable, PanicOnDefault)]
@@ -152,16 +134,10 @@
     duration_update_stagers(Role::DurationManager, Role::DAO),
     duration_update_appliers(Role::DurationManager, Role::DAO),
 ))]
-=======
-// Define the contract structure
-#[near(contract_state)]
-#[derive(near_sdk::PanicOnDefault)]
->>>>>>> b71c9d44
 pub struct Contract {
     // A pair of lookup maps that allows to find header by height and height by header
     mainchain_height_to_header: near_sdk::store::LookupMap<u64, String>,
     mainchain_header_to_height: near_sdk::store::LookupMap<String, u64>,
-<<<<<<< HEAD
 
     // Block with the highest chainWork, i.e., blockchain tip, you can find latest height inside of it
     mainchain_tip_blockhash: String,
@@ -169,15 +145,6 @@
     // Mapping of block hashes to block headers (ALL ever submitted, i.e., incl. forks)
     headers_pool: near_sdk::store::LookupMap<String, state::Header>,
 
-=======
-
-    // Block with the highest chainWork, i.e., blockchain tip, you can find latest height inside of it
-    mainchain_tip_blockhash: String,
-
-    // Mapping of block hashes to block headers (ALL ever submitted, i.e., incl. forks)
-    headers_pool: near_sdk::store::LookupMap<String, state::Header>,
-
->>>>>>> b71c9d44
     // If we should run all the block checks or not
     enable_check: bool,
 }
@@ -186,10 +153,7 @@
 #[near]
 impl Contract {
     #[init]
-<<<<<<< HEAD
-=======
     #[must_use]
->>>>>>> b71c9d44
     pub fn new(genesis_block: Header, genesis_block_height: u64, enable_check: bool) -> Self {
         log!("Running the initialization!");
 
@@ -205,7 +169,6 @@
             enable_check,
         };
 
-<<<<<<< HEAD
         // Make the contract itself super admin. This allows us to grant any role in the
         // constructor.
         near_sdk::require!(
@@ -213,8 +176,6 @@
             "Failed to initialize super admin",
         );
 
-=======
->>>>>>> b71c9d44
         contract.init_genesis(genesis_block, genesis_block_height);
 
         contract
@@ -238,23 +199,21 @@
     pub fn get_blockhash_by_height(&self, height: u64) -> Option<String> {
         self.mainchain_height_to_header
             .get(&height)
-<<<<<<< HEAD
             .map(|hash| hash.to_owned())
     }
 
-=======
-            .map(std::borrow::ToOwned::to_owned)
-    }
-
-    #[allow(clippy::needless_pass_by_value)]
->>>>>>> b71c9d44
     pub fn get_height_by_blockhash(&self, blockhash: String) -> Option<u64> {
         self.mainchain_header_to_height.get(&blockhash).copied()
     }
 
     /// Saving block header received from a Bitcoin relay service
     /// This method is private but critically important for the overall execution flow
-<<<<<<< HEAD
+    /// ///
+    /// # Panics
+    /// - Many cases
+    ///
+    /// # Errors
+    /// - No previous block recorded, so we cannot validate chain
     #[handle_result]
     #[pause(except(roles(Role::UnrestrictedSubmitBlocks)))]
     pub fn submit_block_header(&mut self, block_header: Header) -> Result<(), String> {
@@ -277,33 +236,9 @@
             return Err(String::from("1"));
         };
 
-=======
-    ///
-    /// # Panics
-    /// - Many cases
-    ///
-    /// # Errors
-    /// - No previous block recorded, so we cannot validate chain
-    #[handle_result]
-    pub fn submit_block_header(&mut self, block_header: Header) -> Result<(), String> {
-        // Chainwork is validated inside block_header structure (other consistency checks too)
-        let prev_blockhash = block_header.prev_blockhash.to_string();
-
-        let prev_block_header = if let Some(header) = self.headers_pool.get(&prev_blockhash) {
-            header.clone()
-        } else {
-            // We do not have a previous block in the headers_pool, there is a high probability
-            //it means we are starting to receive a new fork,
-            // so what we do now is we are returning the error code
-            // to ask the relay to deploy the previous block.
-            //
-            // Offchain relay now, should submit blocks one by one in decreasing height order
-            // 80 -> 79 -> 78 -> ...
-            // And do it until we can accept the block.
-            // It means we found an initial fork position.
-            // We are starting to gather new fork from this initial position.
-            return Err(String::from("1"));
-        };
+        let current_blockhash = block_header.block_hash().to_string();
+        let current_block_computed_chainwork =
+            bitcoin::Work::from_be_bytes(prev_block_header.chainwork) + block_header.work();
 
         if self.enable_check {
             block_header
@@ -311,7 +246,6 @@
                 .expect("block should have correct pow");
         }
 
->>>>>>> b71c9d44
         let current_blockhash = block_header.block_hash().to_string();
         let current_block_computed_chainwork =
             bitcoin::Work::from_be_bytes(prev_block_header.chainwork) + block_header.work();
@@ -349,8 +283,6 @@
             // Current chainwork is higher than on a current mainchain, let's promote the fork
             if current_block_computed_chainwork > total_main_chain_chainwork {
                 self.reorg_chain(&current_blockhash);
-<<<<<<< HEAD
-=======
             }
         }
 
@@ -428,7 +360,6 @@
                 self.mainchain_header_to_height
                     .remove(&current_main_chain_blockhash);
                 self.headers_pool.remove(&current_main_chain_blockhash);
->>>>>>> b71c9d44
             }
 
             // Switch iterator cursor to the previous block in fork
@@ -438,92 +369,6 @@
                 .expect("previous fork block should be there");
         }
 
-<<<<<<< HEAD
-        Ok(())
-    }
-
-    /// The most expensive operation which reorganizes the chain, based on fork weight
-    fn reorg_chain(&mut self, fork_tip_header_blockhash: &str) {
-        let fork_tip_height = self.headers_pool[fork_tip_header_blockhash].block_height;
-        let last_main_chain_block_height =
-            self.headers_pool[&self.mainchain_tip_blockhash].block_height;
-
-        if last_main_chain_block_height > fork_tip_height {
-            // If we see that main chain is longer than fork we first garbage collect
-            // outstanding main chain blocks:
-            //
-            //      [m1] - [m2] - [m3] - [m4] <- We should remove [m4]
-            //     /
-            // [m0]
-            //     \
-            //      [f1] - [f2] - [f3]
-            for height in (fork_tip_height + 1)..=last_main_chain_block_height {
-                let current_main_chain_blockhash = self
-                    .mainchain_height_to_header
-                    .get(&height)
-                    .expect("cannot get a block");
-                self.mainchain_header_to_height
-                    .remove(current_main_chain_blockhash);
-                self.headers_pool.remove(current_main_chain_blockhash);
-                self.mainchain_height_to_header.remove(&height);
-            }
-        }
-
-        // Now we are in a situation where mainchain is equivalent to fork size:
-        //
-        //      [m1] - [m2] - [m3] - [m4] <- main tip
-        //     /
-        // [m0]
-        //     \
-        //      [f1] - [f2] - [f3] - [f4] <- fork tip
-        //
-        //
-        // Or in a situation where it is shorter:
-        //
-        //      [m1] - [m2] - [m3] <- main tip
-        //     /
-        // [m0]
-        //     \
-        //      [f1] - [f2] - [f3] - [f4] <- fork tip
-
-        let mut fork_header_cursor = self
-            .headers_pool
-            .get_mut(fork_tip_header_blockhash)
-            .expect("fork block should be already inserted at the time");
-
-        while !self
-            .mainchain_header_to_height
-            .contains_key(&fork_header_cursor.current_blockhash)
-        {
-            let prev_blockhash = fork_header_cursor.prev_blockhash.clone();
-            let current_blockhash = fork_header_cursor.current_blockhash.clone();
-            let current_height = fork_header_cursor.block_height;
-
-            // Inserting the fork block into the main chain, if some mainchain block is occupying
-            // this height let's save its hashcode
-            let main_chain_block = self
-                .mainchain_height_to_header
-                .insert(current_height, current_blockhash.clone());
-            self.mainchain_header_to_height
-                .insert(current_blockhash, current_height);
-
-            // If we found a mainchain block at the current height than remove this block from the
-            // header pool and from the header -> height map
-            if let Some(current_main_chain_blockhash) = main_chain_block {
-                self.mainchain_header_to_height
-                    .remove(&current_main_chain_blockhash);
-                self.headers_pool.remove(&current_main_chain_blockhash);
-            }
-
-            // Switch iterator cursor to the previous block in fork
-            fork_header_cursor = self
-                .headers_pool
-                .get_mut(&prev_blockhash)
-                .expect("previous fork block should be there");
-        }
-
-=======
->>>>>>> b71c9d44
         // Updating tip of the new main chain
         self.mainchain_tip_blockhash = fork_tip_header_blockhash.to_string();
     }
@@ -543,13 +388,9 @@
         self.headers_pool.insert(current_block_hash, header);
     }
 
-<<<<<<< HEAD
-    // This method return n last blocks from the mainchain
-=======
     /// This method return n last blocks from the mainchain
     /// # Panics
     /// Cannot find a tip of main chain in a pool
->>>>>>> b71c9d44
     pub fn receive_last_n_blocks(&self, n: u64, shift_from_the_end: u64) -> Vec<String> {
         let mut block_hashes = vec![];
         let tip_hash = &self.mainchain_tip_blockhash;
@@ -575,14 +416,10 @@
     /// @param merkleProof  merkle tree path (concatenated LE sha256 hashes) (does not contain initial transaction_hash and merkle_root)
     /// @param confirmations how many confirmed blocks we want to have before the transaction is valid
     /// @return True if txid is at the claimed position in the block at the given blockheight, False otherwise
-<<<<<<< HEAD
-    #[pause(except(roles(Role::UnrestrictedVerifyTransaction)))]
-=======
     ///
     /// # Panics
     /// Multiple cases
     #[allow(clippy::needless_pass_by_value)]
->>>>>>> b71c9d44
     pub fn verify_transaction_inclusion(
         &self,
         tx_id: String,
@@ -601,18 +438,11 @@
             .expect("block does not belong to the current main chain");
 
         // Check requested confirmations. No need to compute proof if insufficient confirmations.
-<<<<<<< HEAD
-        if (heaviest_block_header.block_height).saturating_sub(target_block_height) < confirmations
-        {
-            panic!("Not enough blocks confirmed, cannot process verification");
-        }
-=======
         assert!(
             (heaviest_block_header.block_height).saturating_sub(target_block_height)
                 >= confirmations,
             "Not enough blocks confirmed, cannot process verification"
         );
->>>>>>> b71c9d44
 
         let header = self
             .headers_pool
@@ -621,16 +451,11 @@
         let merkle_root = header.clone().merkle_root;
 
         // compute merkle tree root and check if it matches block's original merkle tree root
-<<<<<<< HEAD
-        if merkle_tools::compute_root_from_merkle_proof(&tx_id, tx_index as usize, &merkle_proof)
-            == merkle_root
-=======
         if merkle_tools::compute_root_from_merkle_proof(
             &tx_id,
             usize::try_from(tx_index).unwrap(),
             &merkle_proof,
         ) == merkle_root
->>>>>>> b71c9d44
         {
             log!(
                 "VerityTransaction: Tx {:?} is included in block with height {}",
@@ -678,15 +503,9 @@
             "version": 1,
             "prev_blockhash": "000000000019d6689c085ae165831e934ff763ae46a2a6c172b3f1b60a8ce26f",
             "merkle_root": "4a5e1e4baab89f3a32518a88c31bc87f618f76673e2cc77ab2127b7afdeda33b",
-<<<<<<< HEAD
-            "time": 1231006506,
-            "bits": 486604799,
-            "nonce": 2083236893
-=======
             "time": 1_231_006_506,
             "bits": 486_604_799,
             "nonce": 2_083_236_893
->>>>>>> b71c9d44
         });
 
         serde_json::from_value(json_value).expect("value is invalid")
@@ -698,15 +517,9 @@
             //"chainwork": "0000000000000000000000000000000000000000000000000000000200020002",
             "version": 1,
             "merkle_root": "0e3e2357e806b6cdb1f70b54c3a3a17b6714ee1f0e68bebb44a74b1efd512098",
-<<<<<<< HEAD
-            "time": 1231469665,
-            "nonce": 2573394689_u32,
-            "bits": 486604799,
-=======
             "time": 1_231_469_665,
             "nonce": 2_573_394_689_u32,
             "bits": 486_604_799,
->>>>>>> b71c9d44
             "prev_blockhash": "000000000019d6689c085ae165831e934ff763ae46a2a6c172b3f1b60a8ce26f",
         });
 
@@ -719,21 +532,13 @@
             // "chainwork": "0000000000000000000000000000000000000000000000000000000300030003",
           "version": 1,
           "merkle_root": "9b0fc92260312ce44e74ef369f5c66bbb85848f2eddd5a7a1cde251e54ccfdd5",
-<<<<<<< HEAD
-          "time": 1231469744,
-          "nonce": 1639830024,
-          "bits": 486604799,
-=======
           "time": 1_231_469_744,
           "nonce": 1_639_830_024,
           "bits": 486_604_799,
->>>>>>> b71c9d44
           "prev_blockhash": "00000000839a8e6886ab5951d76f411475428afc90947ee320161bbf18eb6048",
         });
 
         serde_json::from_value(json_value).expect("value is invalid")
-<<<<<<< HEAD
-=======
     }
 
     #[test]
@@ -766,18 +571,13 @@
                 1
             )
         );
->>>>>>> b71c9d44
     }
 
     #[test]
     fn test_saving_mainchain_block_header() {
         let header = block_header_example();
 
-<<<<<<< HEAD
-        let mut contract = Contract::new(genesis_block_header(), 0, true);
-=======
         let mut contract = Contract::new(genesis_block_header(), 0, false);
->>>>>>> b71c9d44
 
         contract.submit_block_header(header).unwrap();
 
@@ -800,11 +600,7 @@
     fn test_submitting_new_fork_block_header() {
         let header = block_header_example();
 
-<<<<<<< HEAD
-        let mut contract = Contract::new(genesis_block_header(), 0, true);
-=======
         let mut contract = Contract::new(genesis_block_header(), 0, false);
->>>>>>> b71c9d44
 
         contract.submit_block_header(header).unwrap();
 
@@ -830,21 +626,12 @@
     // test we can insert a block and get block back by it's height
     #[test]
     fn test_getting_block_by_height() {
-<<<<<<< HEAD
-        let mut contract = Contract::new(genesis_block_header(), 0, true);
+        let mut contract = Contract::new(genesis_block_header(), 0, false);
 
         contract
             .submit_block_header(block_header_example())
             .unwrap();
 
-=======
-        let mut contract = Contract::new(genesis_block_header(), 0, false);
-
-        contract
-            .submit_block_header(block_header_example())
-            .unwrap();
-
->>>>>>> b71c9d44
         assert_eq!(
             contract.get_blockhash_by_height(0).unwrap(),
             genesis_block_header().block_hash().to_string()
@@ -857,11 +644,7 @@
 
     #[test]
     fn test_getting_height_by_block() {
-<<<<<<< HEAD
-        let mut contract = Contract::new(genesis_block_header(), 0, true);
-=======
         let mut contract = Contract::new(genesis_block_header(), 0, false);
->>>>>>> b71c9d44
 
         contract
             .submit_block_header(block_header_example())
@@ -883,11 +666,7 @@
 
     #[test]
     fn test_submitting_existing_fork_block_header_and_promote_fork() {
-<<<<<<< HEAD
-        let mut contract = Contract::new(genesis_block_header(), 0, true);
-=======
         let mut contract = Contract::new(genesis_block_header(), 0, false);
->>>>>>> b71c9d44
 
         contract
             .submit_block_header(block_header_example())
@@ -917,18 +696,10 @@
 
     #[test]
     fn test_getting_an_error_if_submitting_unattached_block() {
-<<<<<<< HEAD
-        let mut contract = Contract::new(genesis_block_header(), 0, true);
-
-        let result = contract.submit_block_header(fork_block_header_example_2());
-        assert!(result.is_err());
-        assert!(result.is_err_and(|value| value == *"1"))
-=======
         let mut contract = Contract::new(genesis_block_header(), 0, false);
 
         let result = contract.submit_block_header(fork_block_header_example_2());
         assert!(result.is_err());
         assert!(result.is_err_and(|value| value == *"1"));
->>>>>>> b71c9d44
     }
 }