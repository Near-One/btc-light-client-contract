use btc_types::contract_args::{InitArgs, ProofArgs};
use btc_types::hash::H256;
<<<<<<< HEAD
use btc_types::header::{ExtendedHeader, Header, MAX_ADJUSTMENT_FACTOR};
use btc_types::network::{Network, NetworkConfig};
=======
use btc_types::header::{
    ExtendedHeader, Header, BLOCKS_PER_ADJUSTMENT, EXPECTED_TIME, MAX_ADJUSTMENT_FACTOR, POW_LIMIT,
};
>>>>>>> b11788c7
use btc_types::u256::U256;
use near_plugins::{
    access_control, pause, AccessControlRole, AccessControllable, Pausable, Upgradable,
};
use near_sdk::borsh::{self, BorshDeserialize, BorshSerialize};
use near_sdk::collections::LookupMap;
use near_sdk::serde::{Deserialize, Serialize};
use near_sdk::{env, log, near, require, NearToken, PanicOnDefault, Promise, PromiseOrValue};

pub(crate) const ERR_KEY_NOT_EXIST: &str = "ERR_KEY_NOT_EXIST";

/// Define roles for access control of `Pausable` features. Accounts which are
/// granted a role are authorized to execute the corresponding action.
#[derive(AccessControlRole, Deserialize, Serialize, Copy, Clone)]
#[serde(crate = "near_sdk::serde")]
pub enum Role {
    /// May pause and unpause features.
    PauseManager,
    /// Allows to use contract API even after contract is paused
    UnrestrictedSubmitBlocks,
    // Allows to use `run_mainchain_gc` API on a paused contract
    UnrestrictedRunGC,
    /// May successfully call any of the protected `Upgradable` methods since below it is passed to
    /// every attribute of `access_control_roles`.
    ///
    /// Using this pattern grantees of a single role are authorized to call all `Upgradable`methods.
    DAO,
    /// May successfully call `Upgradable::up_stage_code`, but none of the other protected methods,
    /// since below is passed only to the `code_stagers` attribute.
    ///
    /// Using this pattern grantees of a role are authorized to call only one particular protected
    /// `Upgradable` method.
    CodeStager,
    /// May successfully call `Upgradable::up_deploy_code`, but none of the other protected methods,
    /// since below is passed only to the `code_deployers` attribute.
    ///
    /// Using this pattern grantees of a role are authorized to call only one particular protected
    /// `Upgradable` method.
    CodeDeployer,
    /// May successfully call `Upgradable` methods to initialize and update the staging duration
    /// since below it is passed to the attributes `duration_initializers`,
    /// `duration_update_stagers`, and `duration_update_appliers`.
    ///
    /// Using this pattern grantees of a single role are authorized to call multiple (but not all)
    /// protected `Upgradable` methods.
    DurationManager,
}
#[derive(BorshSerialize, near_sdk::BorshStorageKey)]
enum StorageKey {
    MainchainHeightToHeader,
    MainchainHeaderToHeight,
    HeadersPool,
}

/// Contract implementing Bitcoin light client.
/// See README.md for more details about features and implementation logic behind the code.

/// This contract could work in a pairing with an external off-chain relay service. To learn more about
/// relay, take a look at the relay service documentation.

#[access_control(role_type(Role))]
#[near(contract_state)]
#[derive(Pausable, Upgradable, PanicOnDefault)]
#[pausable(manager_roles(Role::PauseManager))]
#[upgradable(access_control_roles(
    code_stagers(Role::CodeStager, Role::DAO),
    code_deployers(Role::CodeDeployer, Role::DAO),
    duration_initializers(Role::DurationManager, Role::DAO),
    duration_update_stagers(Role::DurationManager, Role::DAO),
    duration_update_appliers(Role::DurationManager, Role::DAO),
))]
pub struct BtcLightClient {
    // A pair of lookup maps that allows to find header by height and height by header
    mainchain_height_to_header: LookupMap<u64, H256>,
    mainchain_header_to_height: LookupMap<H256, u64>,

    // Block with the highest chainWork, i.e., blockchain tip, you can find latest height inside of it
    mainchain_tip_blockhash: H256,

    // The oldest block in main chain we store
    mainchain_initial_blockhash: H256,

    // Mapping of block hashes to block headers (ALL ever submitted, i.e., incl. forks)
    headers_pool: LookupMap<H256, ExtendedHeader>,

    // If we should run all the block checks or not
    skip_pow_verification: bool,

    // GC threshold - how many blocks we would like to store in memory, and GC the older ones
    gc_threshold: u64,
}

#[near]
impl BtcLightClient {
    /// Recommended initialization parameters:
    /// * `genesis_block_height % blocks_per_adjustment == 0`: The genesis block height must be divisible by `blocks_per_adjustment` to align with difficulty adjustment cycles.
    /// * The `genesis_block` must be at least 144 blocks earlier than the last block. 144 is the approximate number of blocks generated in one day.
    /// * `skip_pow_verification = false`: Should be set to `false` for standard use. Set to `true` only for testing purposes.
    /// * `gc_threshold = 52704`: This is the approximate number of blocks generated in a year.
    #[init]
    #[private]
    #[must_use]
    pub fn init(args: InitArgs) -> Self {
        let mut contract = Self {
            mainchain_height_to_header: LookupMap::new(StorageKey::MainchainHeightToHeader),
            mainchain_header_to_height: LookupMap::new(StorageKey::MainchainHeaderToHeight),
            headers_pool: LookupMap::new(StorageKey::HeadersPool),
            mainchain_initial_blockhash: H256::default(),
            mainchain_tip_blockhash: H256::default(),
            skip_pow_verification: args.skip_pow_verification,
            gc_threshold: args.gc_threshold,
        };

        // Make the contract itself super admin. This allows us to grant any role in the
        // constructor.
        near_sdk::require!(
            contract.acl_init_super_admin(env::current_account_id()),
            "Failed to initialize super admin",
        );

        contract.init_genesis(
            args.genesis_block,
            &args.genesis_block_hash,
            args.genesis_block_height,
        );

        contract
    }

    #[payable]
    #[pause(except(roles(Role::UnrestrictedSubmitBlocks)))]
    pub fn submit_blocks(
        &mut self,
        #[serializer(borsh)] headers: Vec<Header>,
    ) -> PromiseOrValue<()> {
        let amount = env::attached_deposit();
        let initial_storage = env::storage_usage();
        let num_of_headers = headers.len().try_into().unwrap();

        for header in headers {
            self.submit_block_header(header);
        }

        self.run_mainchain_gc(num_of_headers);
        let diff_storage_usage = env::storage_usage().saturating_sub(initial_storage);
        let required_deposit = env::storage_byte_cost().saturating_mul(diff_storage_usage.into());

        require!(
            amount >= required_deposit,
            format!("Required deposit {}", required_deposit)
        );

        let refund = amount.saturating_sub(required_deposit);
        if refund > NearToken::from_near(0) {
            Promise::new(env::predecessor_account_id())
                .transfer(refund)
                .into()
        } else {
            PromiseOrValue::Value(())
        }
    }

    pub fn get_last_block_header(&self) -> ExtendedHeader {
        self.headers_pool
            .get(&self.mainchain_tip_blockhash)
            .unwrap_or_else(|| env::panic_str(ERR_KEY_NOT_EXIST))
    }

    pub fn get_block_hash_by_height(&self, height: u64) -> Option<H256> {
        self.mainchain_height_to_header.get(&height)
    }

    #[allow(clippy::needless_pass_by_value)]
    pub fn get_height_by_block_hash(&self, blockhash: H256) -> Option<u64> {
        self.mainchain_header_to_height.get(&blockhash)
    }

    pub fn get_mainchain_size(&self) -> u64 {
        let tail = self
            .headers_pool
            .get(&self.mainchain_initial_blockhash)
            .unwrap_or_else(|| env::panic_str(ERR_KEY_NOT_EXIST));
        let tip = self
            .headers_pool
            .get(&self.mainchain_tip_blockhash)
            .unwrap_or_else(|| env::panic_str(ERR_KEY_NOT_EXIST));
        tip.block_height - tail.block_height + 1
    }

    /// This method return n last blocks from the mainchain
    /// # Panics
    /// Cannot find a tip of main chain in a pool
    pub fn get_last_n_blocks_hashes(&self, skip: u64, limit: u64) -> Vec<H256> {
        let mut block_hashes = vec![];
        let tip_hash = &self.mainchain_tip_blockhash;
        let tip = self
            .headers_pool
            .get(tip_hash)
            .unwrap_or_else(|| env::panic_str("heaviest block should be recorded"));

        let min_block_height = self
            .headers_pool
            .get(&self.mainchain_initial_blockhash)
            .unwrap_or_else(|| env::panic_str("initial block should be recorded"))
            .block_height;

        let start_block_height =
            std::cmp::max(min_block_height, tip.block_height - limit - skip + 1);

        for height in start_block_height..=(tip.block_height - skip) {
            if let Some(block_hash) = self.mainchain_height_to_header.get(&height) {
                block_hashes.push(block_hash);
            }
        }

        block_hashes
    }

    /// Verifies that a transaction is included in a block at a given block height
    ///
    /// @param tx_id transaction identifier
    /// @param tx_block_blockhash block hash at which transacton is supposedly included
    /// @param tx_index index of transaction in the block's tx merkle tree
    /// @param merkle_proof  merkle tree path (concatenated LE sha256 hashes) (does not contain initial transaction_hash and merkle_root)
    /// @param confirmations how many confirmed blocks we want to have before the transaction is valid
    /// @return True if tx_id is at the claimed position in the block at the given blockhash, False otherwise
    ///
    /// # Warning
    /// This function may return `true` if the provided `tx_id` is a hash of an internal node in the Merkle tree rather than a valid transaction hash.
    /// We assume that validation of whether the `tx_id` corresponds to a valid transaction hash is performed at a higher level of verification.
    ///
    /// # Panics
    /// Multiple cases
    #[pause]
    pub fn verify_transaction_inclusion(&self, #[serializer(borsh)] args: ProofArgs) -> bool {
        require!(
            args.confirmations <= self.gc_threshold,
            "The required number of confirmations exceeds the number of blocks stored in memory"
        );

        let heaviest_block_header = self
            .headers_pool
            .get(&self.mainchain_tip_blockhash)
            .unwrap_or_else(|| env::panic_str(ERR_KEY_NOT_EXIST));
        let target_block_height = self
            .mainchain_header_to_height
            .get(&args.tx_block_blockhash)
            .unwrap_or_else(|| env::panic_str("block does not belong to the current main chain"));

        // Check requested confirmations. No need to compute proof if insufficient confirmations.
        require!(
            (heaviest_block_header.block_height).saturating_sub(target_block_height) + 1
                >= args.confirmations,
            "Not enough blocks confirmed"
        );

        let header = self
            .headers_pool
            .get(&args.tx_block_blockhash)
            .unwrap_or_else(|| env::panic_str("cannot find requested transaction block"));

        // compute merkle tree root and check if it matches block's original merkle tree root
        merkle_tools::compute_root_from_merkle_proof(
            args.tx_id,
            usize::try_from(args.tx_index).unwrap(),
            &args.merkle_proof,
        ) == header.block_header.merkle_root
    }

    /// Public call to run GC on a mainchain.
    /// batch_size is how many block headers should be removed in the execution
    ///
    /// # Panics
    /// If initial blockheader or tip blockheader are not in a header pool
    #[pause(except(roles(Role::UnrestrictedRunGC)))]
    pub fn run_mainchain_gc(&mut self, batch_size: u64) {
        let initial_blockheader = self
            .headers_pool
            .get(&self.mainchain_initial_blockhash)
            .unwrap_or_else(|| env::panic_str(ERR_KEY_NOT_EXIST));

        let tip_blockheader = self
            .headers_pool
            .get(&self.mainchain_tip_blockhash)
            .unwrap_or_else(|| env::panic_str(ERR_KEY_NOT_EXIST));

        let amount_of_headers_we_store =
            tip_blockheader.block_height - initial_blockheader.block_height + 1;

        if amount_of_headers_we_store > self.gc_threshold {
            let total_amount_to_remove = amount_of_headers_we_store - self.gc_threshold;
            let selected_amount_to_remove = std::cmp::min(total_amount_to_remove, batch_size);

            let start_removal_height = initial_blockheader.block_height;
            let end_removal_height = initial_blockheader.block_height + selected_amount_to_remove;
            env::log_str(&format!(
                "Num of blocks to remove {selected_amount_to_remove}"
            ));

            for height in start_removal_height..end_removal_height {
                let blockhash = &self
                    .mainchain_height_to_header
                    .get(&height)
                    .unwrap_or_else(|| env::panic_str(ERR_KEY_NOT_EXIST));

                self.headers_pool.remove(blockhash);
                self.mainchain_header_to_height.remove(blockhash);
                self.mainchain_height_to_header.remove(&height);
            }

            self.mainchain_initial_blockhash = self
                .mainchain_height_to_header
                .get(&end_removal_height)
                .unwrap_or_else(|| env::panic_str(ERR_KEY_NOT_EXIST));
        }
    }

    pub fn get_config() -> NetworkConfig {
        NetworkConfig::new(Self::get_network())
    }

    pub fn get_network() -> Network {
        #[cfg(feature = "bitcoin")]
        {
            Network::Bitcoin
        }
        #[cfg(feature = "bitcoin_testnet")]
        {
            Network::BitcoinTestnet
        }
        #[cfg(feature = "litecoin")]
        {
            Network::Litecoin
        }
        #[cfg(feature = "litecoin_testnet")]
        {
            Network::LitecoinTestnet
        }
    }
}

impl BtcLightClient {
    fn init_genesis(&mut self, block_header: Header, block_hash: &H256, block_height: u64) {
        let config = Self::get_config();

        env::log_str(&format!(
            "Init with block hash {block_hash} at height {block_height}"
        ));

        require!(block_height % config.blocks_per_adjustment == 0, format!("Error: The initial block height must be divisible by {} to ensure proper alignment with difficulty adjustment periods.", config.blocks_per_adjustment));

        let current_block_hash = block_header.block_hash();
        require!(&current_block_hash == block_hash, "Invalid block hash");
        let chain_work = block_header.work();

        let header = ExtendedHeader {
            block_header,
            block_height,
            block_hash: current_block_hash.clone(),
            chain_work,
        };

        self.store_block_header(&header);
        self.mainchain_initial_blockhash
            .clone_from(&current_block_hash);
        self.mainchain_tip_blockhash = current_block_hash;
    }

    fn submit_block_header(&mut self, block_header: Header) {
        // We do not have a previous block in the headers_pool, there is a high probability
        // it means we are starting to receive a new fork,
        // so what we do now is we are returning the error code
        // to ask the relay to deploy the previous block.
        //
        // Offchain relay now, should submit blocks one by one in decreasing height order
        // 80 -> 79 -> 78 -> ...
        // And do it until we can accept the block.
        // It means we found an initial fork position.
        // We are starting to gather new fork from this initial position.
        let prev_block_header = self
            .headers_pool
            .get(&block_header.prev_block_hash)
            .unwrap_or_else(|| env::panic_str("PrevBlockNotFound"));

        self.check_target(&block_header, &prev_block_header);

        let current_block_hash = block_header.block_hash();
        let pow_hash = block_header.block_hash_pow();

        require!(
            self.skip_pow_verification || U256::from_le_bytes(&pow_hash.0) <= block_header.target(),
            format!("block should have correct pow")
        );

        let (current_block_computed_chain_work, overflow) = prev_block_header
            .chain_work
            .overflowing_add(block_header.work());
        require!(!overflow, "Addition of U256 values overflowed");

        let current_header = ExtendedHeader {
            block_header,
            block_hash: current_block_hash,
            chain_work: current_block_computed_chain_work,
            block_height: 1 + prev_block_header.block_height,
        };

        // Main chain submission
        if prev_block_header.block_hash == self.mainchain_tip_blockhash {
            // Probably we should check if it is not in a mainchain?
            // chainwork > highScore
            log!("Block {}: saving to mainchain", current_header.block_hash);
            // Validate chain
            assert_eq!(
                self.mainchain_tip_blockhash,
                current_header.block_header.prev_block_hash
            );

            self.store_block_header(&current_header);
            self.mainchain_tip_blockhash = current_header.block_hash;
        } else {
            log!("Block {}: saving to fork", current_header.block_hash);
            // Fork submission
            let main_chain_tip_header = self
                .headers_pool
                .get(&self.mainchain_tip_blockhash)
                .unwrap_or_else(|| env::panic_str("tip should be in a header pool"));

            let last_main_chain_block_height = main_chain_tip_header.block_height;
            let total_main_chain_chainwork = main_chain_tip_header.chain_work;

            self.store_fork_header(&current_header);

            // Current chainwork is higher than on a current mainchain, let's promote the fork
            if current_block_computed_chain_work > total_main_chain_chainwork {
                log!("Chain reorg");
                self.reorg_chain(current_header, last_main_chain_block_height);
            }
        }
    }

    fn check_target_testnet(
        &self,
        block_header: &Header,
        prev_block_header: &ExtendedHeader,
        config: NetworkConfig,
    ) {
        let time_diff = block_header
            .time
            .saturating_sub(prev_block_header.block_header.time);
        if time_diff >= 2 * config.pow_target_time_between_blocks_secs {
            require!(
                block_header.bits == config.proof_of_work_limit_bits,
                format!(
                    "Error: Incorrect bits. Expected bits: {}; Actual bits: {}",
                    config.proof_of_work_limit_bits, block_header.bits
                )
            )
        } else {
            let mut current_block_header = prev_block_header.clone();
            while current_block_header.block_header.bits == config.proof_of_work_limit_bits
                && current_block_header.block_height % config.blocks_per_adjustment != 0
            {
                current_block_header = self
                    .headers_pool
                    .get(&current_block_header.block_header.prev_block_hash)
                    .unwrap_or_else(|| env::panic_str(ERR_KEY_NOT_EXIST));
            }

            let last_bits = current_block_header.block_header.bits;
            require!(
                last_bits == block_header.bits,
                format!(
                    "Error: Incorrect bits. Expected bits: {}; Actual bits: {}",
                    last_bits, block_header.bits
                )
            )
        }
    }

    fn check_target(&self, block_header: &Header, prev_block_header: &ExtendedHeader) {
        let config = Self::get_config();

        if (prev_block_header.block_height + 1) % config.blocks_per_adjustment != 0 {
            if config.pow_allow_min_difficulty_blocks {
                return self.check_target_testnet(block_header, prev_block_header, config);
            } else {
                require!(
                    block_header.bits == prev_block_header.block_header.bits,
                    format!(
                        "Error: Incorrect bits. Expected bits: {}; Actual bits: {}.",
                        prev_block_header.block_header.bits, block_header.bits
                    )
                );
                return;
            }
        }

        let interval_tail_header_hash = self
            .mainchain_height_to_header
            .get(&(prev_block_header.block_height + 1 - config.blocks_per_adjustment))
            .unwrap_or_else(|| env::panic_str(ERR_KEY_NOT_EXIST));
        let interval_tail_extend_header = self
            .headers_pool
            .get(&interval_tail_header_hash)
            .unwrap_or_else(|| env::panic_str(ERR_KEY_NOT_EXIST));
        let prev_block_time = prev_block_header.block_header.time;
        let mut actual_time_taken = u64::from(
            prev_block_time.saturating_sub(interval_tail_extend_header.block_header.time),
        );

        if actual_time_taken < config.expected_time_secs / MAX_ADJUSTMENT_FACTOR {
            actual_time_taken = config.expected_time_secs / MAX_ADJUSTMENT_FACTOR;
        }
        if actual_time_taken > config.expected_time_secs * MAX_ADJUSTMENT_FACTOR {
            actual_time_taken = config.expected_time_secs * MAX_ADJUSTMENT_FACTOR;
        }

        let last_target = prev_block_header.block_header.target();

        let (mut new_target, new_target_overflow) = last_target.overflowing_mul(actual_time_taken);
        require!(!new_target_overflow, "new target overflow");
        new_target = new_target / U256::from(config.expected_time_secs);

        if new_target > POW_LIMIT {
            new_target = POW_LIMIT;
        }

        let expected_bits = new_target.target_to_bits();

        require!(
            expected_bits == block_header.bits,
            format!(
                "Error: Incorrect target. Expected bits: {:?}, Actual bits: {:?}",
                expected_bits, block_header.bits
            )
        );
    }

    /// The most expensive operation which reorganizes the chain, based on fork weight
    fn reorg_chain(&mut self, fork_tip_header: ExtendedHeader, last_main_chain_block_height: u64) {
        let fork_tip_height = fork_tip_header.block_height;
        if last_main_chain_block_height > fork_tip_height {
            // If we see that main chain is longer than fork we first garbage collect
            // outstanding main chain blocks:
            //
            //      [m1] - [m2] - [m3] - [m4] <- We should remove [m4]
            //     /
            // [m0]
            //     \
            //      [f1] - [f2] - [f3]
            for height in (fork_tip_height + 1)..=last_main_chain_block_height {
                let current_main_chain_blockhash = self
                    .mainchain_height_to_header
                    .get(&height)
                    .unwrap_or_else(|| env::panic_str("cannot get a block"));
                self.mainchain_header_to_height
                    .remove(&current_main_chain_blockhash);
                self.headers_pool.remove(&current_main_chain_blockhash);
                self.mainchain_height_to_header.remove(&height);
            }
        }

        // Now we are in a situation where mainchain is equivalent to fork size:
        //
        //      [m1] - [m2] - [m3] - [m4] <- main tip
        //     /
        // [m0]
        //     \
        //      [f1] - [f2] - [f3] - [f4] <- fork tip
        //
        //
        // Or in a situation where it is shorter:
        //
        //      [m1] - [m2] - [m3] <- main tip
        //     /
        // [m0]
        //     \
        //      [f1] - [f2] - [f3] - [f4] <- fork tip

        let fork_tip_hash = fork_tip_header.block_hash.clone();
        let mut fork_header_cursor = fork_tip_header;

        while !self
            .mainchain_header_to_height
            .contains_key(&fork_header_cursor.block_hash)
        {
            let prev_block_hash = fork_header_cursor.block_header.prev_block_hash;
            let current_block_hash = fork_header_cursor.block_hash;
            let current_height = fork_header_cursor.block_height;

            // Inserting the fork block into the main chain, if some mainchain block is occupying
            // this height let's save its hashcode
            let main_chain_block = self
                .mainchain_height_to_header
                .insert(&current_height, &current_block_hash);
            self.mainchain_header_to_height
                .insert(&current_block_hash, &current_height);

            // If we found a mainchain block at the current height than remove this block from the
            // header pool and from the header -> height map
            if let Some(current_main_chain_blockhash) = main_chain_block {
                self.mainchain_header_to_height
                    .remove(&current_main_chain_blockhash);
                self.headers_pool.remove(&current_main_chain_blockhash);
            }

            // Switch iterator cursor to the previous block in fork
            fork_header_cursor = self
                .headers_pool
                .get(&prev_block_hash)
                .unwrap_or_else(|| env::panic_str("previous fork block should be there"));
        }

        // Updating tip of the new main chain
        self.mainchain_tip_blockhash = fork_tip_hash;
    }

    /// Stores parsed block header and meta information
    fn store_block_header(&mut self, header: &ExtendedHeader) {
        self.mainchain_height_to_header
            .insert(&header.block_height, &header.block_hash);
        self.mainchain_header_to_height
            .insert(&header.block_hash, &header.block_height);
        self.headers_pool.insert(&header.block_hash, header);
    }

    /// Stores and handles fork submissions
    fn store_fork_header(&mut self, header: &ExtendedHeader) {
        self.headers_pool.insert(&header.block_hash, header);
    }
}

/*
 * The rest of this file holds the inline tests for the code above
 * Learn more about Rust tests: https://doc.rust-lang.org/book/ch11-01-writing-tests.html
 */
#[cfg(test)]
mod tests {
    use super::*;

    fn decode_hex(hex: &str) -> H256 {
        hex.parse().unwrap()
    }

    fn genesis_block_header() -> Header {
        let json_value = serde_json::json!({
            "version": 1,
            "prev_block_hash": "0000000000000000000000000000000000000000000000000000000000000000",
            "merkle_root": "4a5e1e4baab89f3a32518a88c31bc87f618f76673e2cc77ab2127b7afdeda33b",
            "time": 1_231_006_505,
            "bits": 486_604_799,
            "nonce": 2_083_236_893
        });

        serde_json::from_value(json_value).expect("value is invalid")
    }

    // Bitcoin header example
    fn block_header_example() -> Header {
        let json_value = serde_json::json!({
            // block_hash: 62703463e75c025987093c6fa96e7261ac982063ea048a0550407ddbbe865345
            "version": 1,
            "prev_block_hash": "000000000019d6689c085ae165831e934ff763ae46a2a6c172b3f1b60a8ce26f",
            "merkle_root": "4a5e1e4baab89f3a32518a88c31bc87f618f76673e2cc77ab2127b7afdeda33b",
            "time": 1_231_006_506,
            "bits": 486_604_799,
            "nonce": 2_083_236_893
        });

        serde_json::from_value(json_value).expect("value is invalid")
    }

    fn fork_block_header_example() -> Header {
        let json_value = serde_json::json!({
            // "hash": "00000000839a8e6886ab5951d76f411475428afc90947ee320161bbf18eb6048",
            //"chainwork": "0000000000000000000000000000000000000000000000000000000200020002",
            "version": 1,
            "merkle_root": "0e3e2357e806b6cdb1f70b54c3a3a17b6714ee1f0e68bebb44a74b1efd512098",
            "time": 1_231_469_665,
            "nonce": 2_573_394_689_u32,
            "bits": 486_604_799,
            "prev_block_hash": "000000000019d6689c085ae165831e934ff763ae46a2a6c172b3f1b60a8ce26f",
        });

        serde_json::from_value(json_value).expect("value is invalid")
    }

    fn fork_block_header_example_2() -> Header {
        let json_value = serde_json::json!({
            // "hash": "000000006a625f06636b8bb6ac7b960a8d03705d1ace08b1a19da3fdcc99ddbd",
            // "chainwork": "0000000000000000000000000000000000000000000000000000000300030003",
          "version": 1,
          "merkle_root": "9b0fc92260312ce44e74ef369f5c66bbb85848f2eddd5a7a1cde251e54ccfdd5",
          "time": 1_231_469_744,
          "nonce": 1_639_830_024,
          "bits": 486_604_799,
          "prev_block_hash": "00000000839a8e6886ab5951d76f411475428afc90947ee320161bbf18eb6048",
        });

        serde_json::from_value(json_value).expect("value is invalid")
    }

    fn get_default_init_args() -> InitArgs {
        let genesis_block = genesis_block_header();
        InitArgs {
            genesis_block_hash: genesis_block.block_hash(),
            genesis_block,
            genesis_block_height: 0,
            skip_pow_verification: false,
            gc_threshold: 3,
        }
    }

    fn get_default_init_args_with_skip_pow() -> InitArgs {
        let genesis_block = genesis_block_header();
        InitArgs {
            genesis_block_hash: genesis_block.block_hash(),
            genesis_block,
            genesis_block_height: 0,
            skip_pow_verification: true,
            gc_threshold: 3,
        }
    }

    #[test]
    #[should_panic(expected = "block should have correct pow")]
    fn test_pow_validator_works_correctly_for_wrong_block() {
        let header = block_header_example();

        let mut contract = BtcLightClient::init(get_default_init_args());

        contract.submit_block_header(header);
    }

    #[test]
    fn test_pow_validator_works_correctly_for_correct_block() {
        let header = fork_block_header_example();
        let mut contract = BtcLightClient::init(get_default_init_args());

        contract.submit_block_header(header.clone());

        let received_header = contract.get_last_block_header();

        assert_eq!(
            received_header,
            ExtendedHeader {
                block_header: header,
                block_hash: decode_hex(
                    "00000000839a8e6886ab5951d76f411475428afc90947ee320161bbf18eb6048"
                ),
                chain_work: U256::from_be_bytes(&[
                    0, 0, 0, 0, 0, 0, 0, 0, 0, 0, 0, 0, 0, 0, 0, 0, 0, 0, 0, 0, 0, 0, 0, 0, 0, 0,
                    0, 2, 0, 2, 0, 2
                ]),
                block_height: 1,
            }
        );
    }

    #[test]
    fn test_saving_mainchain_block_header() {
        let header = block_header_example();

        let mut contract = BtcLightClient::init(get_default_init_args_with_skip_pow());

        contract.submit_block_header(header.clone());

        let received_header = contract.get_last_block_header();

        assert_eq!(
            received_header,
            ExtendedHeader {
                block_header: header,
                block_hash: decode_hex(
                    "62703463e75c025987093c6fa96e7261ac982063ea048a0550407ddbbe865345"
                ),
                chain_work: U256::from_be_bytes(&[
                    0, 0, 0, 0, 0, 0, 0, 0, 0, 0, 0, 0, 0, 0, 0, 0, 0, 0, 0, 0, 0, 0, 0, 0, 0, 0,
                    0, 2, 0, 2, 0, 2
                ]),
                block_height: 1,
            }
        );
    }

    #[test]
    fn test_submitting_new_fork_block_header() {
        let header = block_header_example();

        let mut contract = BtcLightClient::init(get_default_init_args_with_skip_pow());

        contract.submit_block_header(header.clone());

        contract.submit_block_header(fork_block_header_example());

        let received_header = contract.get_last_block_header();

        assert_eq!(
            received_header,
            ExtendedHeader {
                block_header: header,
                block_hash: decode_hex(
                    "62703463e75c025987093c6fa96e7261ac982063ea048a0550407ddbbe865345"
                ),
                chain_work: U256::from_be_bytes(&[
                    0, 0, 0, 0, 0, 0, 0, 0, 0, 0, 0, 0, 0, 0, 0, 0, 0, 0, 0, 0, 0, 0, 0, 0, 0, 0,
                    0, 2, 0, 2, 0, 2
                ]),
                block_height: 1,
            }
        );
    }

    // test we can insert a block and get block back by it's height
    #[test]
    fn test_getting_block_by_height() {
        let mut contract = BtcLightClient::init(get_default_init_args_with_skip_pow());

        contract.submit_block_header(block_header_example());

        assert_eq!(
            contract.get_block_hash_by_height(0).unwrap(),
            genesis_block_header().block_hash(),
        );
        assert_eq!(
            contract.get_block_hash_by_height(1).unwrap(),
            block_header_example().block_hash()
        );
    }

    #[test]
    fn test_getting_height_by_block() {
        let mut contract = BtcLightClient::init(get_default_init_args_with_skip_pow());

        contract.submit_block_header(block_header_example());

        assert_eq!(
            contract
                .get_height_by_block_hash(genesis_block_header().block_hash())
                .unwrap(),
            0
        );
        assert_eq!(
            contract
                .get_height_by_block_hash(block_header_example().block_hash())
                .unwrap(),
            1
        );
    }

    #[test]
    fn test_submitting_existing_fork_block_header_and_promote_fork() {
        let mut contract = BtcLightClient::init(get_default_init_args_with_skip_pow());

        contract.submit_block_header(block_header_example());

        contract.submit_block_header(fork_block_header_example());
        contract.submit_block_header(fork_block_header_example_2());

        let received_header = contract.get_last_block_header();

        assert_eq!(
            received_header,
            ExtendedHeader {
                block_header: fork_block_header_example_2(),
                block_hash: decode_hex(
                    "000000006a625f06636b8bb6ac7b960a8d03705d1ace08b1a19da3fdcc99ddbd"
                ),
                chain_work: U256::from_be_bytes(&[
                    0, 0, 0, 0, 0, 0, 0, 0, 0, 0, 0, 0, 0, 0, 0, 0, 0, 0, 0, 0, 0, 0, 0, 0, 0, 0,
                    0, 3, 0, 3, 0, 3
                ]),
                block_height: 2,
            }
        );
    }

    #[test]
    #[should_panic(expected = "Error: Incorrect bits")]
    fn test_submitting_block_with_incorrect_bits_same_period() {
        let mut contract = BtcLightClient::init(get_default_init_args_with_skip_pow());
        let mut next_header = block_header_example();
        next_header.bits += 1;
        contract.submit_block_header(next_header);
    }

    #[test]
    #[should_panic(expected = "PrevBlockNotFound")]
    fn test_getting_an_error_if_submitting_unattached_block() {
        let mut contract = BtcLightClient::init(get_default_init_args_with_skip_pow());

        contract.submit_block_header(fork_block_header_example_2());
    }
}<|MERGE_RESOLUTION|>--- conflicted
+++ resolved
@@ -1,13 +1,7 @@
 use btc_types::contract_args::{InitArgs, ProofArgs};
 use btc_types::hash::H256;
-<<<<<<< HEAD
-use btc_types::header::{ExtendedHeader, Header, MAX_ADJUSTMENT_FACTOR};
+use btc_types::header::{ExtendedHeader, Header};
 use btc_types::network::{Network, NetworkConfig};
-=======
-use btc_types::header::{
-    ExtendedHeader, Header, BLOCKS_PER_ADJUSTMENT, EXPECTED_TIME, MAX_ADJUSTMENT_FACTOR, POW_LIMIT,
-};
->>>>>>> b11788c7
 use btc_types::u256::U256;
 use near_plugins::{
     access_control, pause, AccessControlRole, AccessControllable, Pausable, Upgradable,
@@ -518,6 +512,8 @@
             prev_block_time.saturating_sub(interval_tail_extend_header.block_header.time),
         );
 
+        pub const MAX_ADJUSTMENT_FACTOR: u64 = 4;
+
         if actual_time_taken < config.expected_time_secs / MAX_ADJUSTMENT_FACTOR {
             actual_time_taken = config.expected_time_secs / MAX_ADJUSTMENT_FACTOR;
         }
@@ -531,8 +527,8 @@
         require!(!new_target_overflow, "new target overflow");
         new_target = new_target / U256::from(config.expected_time_secs);
 
-        if new_target > POW_LIMIT {
-            new_target = POW_LIMIT;
+        if new_target > config.pow_limt {
+            new_target = config.pow_limt;
         }
 
         let expected_bits = new_target.target_to_bits();
