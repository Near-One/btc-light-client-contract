--- conflicted
+++ resolved
@@ -10,12 +10,8 @@
 use near_sdk::borsh::{self, BorshDeserialize, BorshSerialize};
 use near_sdk::collections::LookupMap;
 use near_sdk::serde::{Deserialize, Serialize};
-<<<<<<< HEAD
-use near_sdk::{env, log, near, require, PanicOnDefault};
+use near_sdk::{env, log, near, require, NearToken, PanicOnDefault, Promise, PromiseOrValue};
 use std::cmp::min;
-=======
-use near_sdk::{env, log, near, require, NearToken, PanicOnDefault, Promise, PromiseOrValue};
->>>>>>> d89fe875
 
 pub(crate) const ERR_KEY_NOT_EXIST: &str = "ERR_KEY_NOT_EXIST";
 
@@ -358,7 +354,7 @@
             .get(&block_header.prev_block_hash)
             .unwrap_or_else(|| env::panic_str("PrevBlockNotFound"));
 
-        self.check_target(&block_header, prev_block_header);
+        self.check_target(&block_header, &prev_block_header);
 
         let current_block_hash = block_header.block_hash();
         require!(
@@ -432,8 +428,8 @@
             {
                 let init_extend_header = self
                     .headers_pool
-                    .get(init_header_hash)
-                    .unwrap_or_else(|| env::panic_str("block not found"));
+                    .get(&init_header_hash)
+                    .unwrap_or_else(|| env::panic_str(ERR_KEY_NOT_EXIST));
                 let actual_time_taken =
                     prev_block_header.block_header.time - init_extend_header.block_header.time;
                 let last_target = prev_block_header.block_header.target();
